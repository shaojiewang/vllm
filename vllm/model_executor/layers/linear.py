from abc import ABC, abstractmethod
from typing import Any, Dict, List, Optional

import torch
import torch.nn.functional as F
from torch.nn.parameter import Parameter

from vllm.logger import init_logger
from vllm.model_executor.layers.tuned_gemm import tgemm
from vllm.model_executor.parallel_utils.communication_op import (
    tensor_model_parallel_all_gather, tensor_model_parallel_all_reduce)
from vllm.model_executor.parallel_utils.parallel_state import (
    get_tensor_model_parallel_rank, get_tensor_model_parallel_world_size)
from vllm.model_executor.parallel_utils.utils import (
    divide, split_tensor_along_last_dim)
from vllm.model_executor.utils import set_weight_attrs
<<<<<<< HEAD
=======
from vllm.utils import is_hip
from vllm._C import ops
>>>>>>> 69ce080e

logger = init_logger(__name__)


def adjust_marlin_shard(param, shard_size, shard_offset):
    marlin_tile_size = getattr(param, "marlin_tile_size", None)
    if marlin_tile_size is None:
        return shard_size, shard_offset

    return shard_size * marlin_tile_size, shard_offset * marlin_tile_size


class LinearMethodBase(ABC):
    """Base class for different (maybe quantized) linear methods."""

    @abstractmethod
    def create_weights(self, input_size_per_partition: int,
                       output_size_per_partition: int, input_size: int,
                       output_size: int,
                       params_dtype: torch.dtype) -> Dict[str, Any]:
        """Create weights for a linear layer."""
        raise NotImplementedError

    @abstractmethod
    def apply_weights(self,
                      weights: Dict[str, torch.Tensor],
                      x: torch.Tensor,
                      bias: Optional[torch.Tensor] = None) -> torch.Tensor:
        """Apply the weights to the input tensor."""
        raise NotImplementedError


class UnquantizedLinearMethod(LinearMethodBase):
    """Linear method without quantization.

    Args:
        separate_bias_add: If true, add bias separately after matrix
                           multiplication.
    """

    def __init__(self, separate_bias_add: bool = False):
        self.separate_bias_add = separate_bias_add

    def create_weights(self, input_size_per_partition: int,
                       output_size_per_partition: int, input_size: int,
                       output_size: int,
                       params_dtype: torch.dtype) -> Dict[str, Any]:
        weight = Parameter(torch.empty(output_size_per_partition,
                                       input_size_per_partition,
                                       dtype=params_dtype),
                           requires_grad=False)
        set_weight_attrs(weight, {"input_dim": 1, "output_dim": 0})
        return {"weight": weight}

    def apply_weights(self,
                      weights: Dict[str, torch.Tensor],
                      x: torch.Tensor,
                      bias: Optional[torch.Tensor] = None) -> torch.Tensor:
        weight = weights["weight"]
        if self.separate_bias_add:
            if bias is not None:
                return F.linear(x, weight) + bias
            return F.linear(x, weight)
        elif bias is not None:
            return F.linear(x, weight, bias)
        return tgemm.mm(x, weight)


class ReplicatedLinear(torch.nn.Module):
    """Replicated linear layer.

    Args:
        input_size: input dimension of the linear layer.
        output_size: output dimension of the linear layer.
        bias: If true, add bias.
        skip_bias_add: If true, skip adding bias but instead return it.
        params_dtype: Data type for the parameters.
        linear_method: (Maybe quantized) linear method.
    """

    def __init__(
        self,
        input_size: int,
        output_size: int,
        bias: bool = True,
        skip_bias_add: bool = False,
        params_dtype: Optional[torch.dtype] = None,
        linear_method: Optional[LinearMethodBase] = None,
    ):
        super().__init__()

        # Keep input parameters
        self.input_size = input_size
        self.output_size = output_size
        self.skip_bias_add = skip_bias_add
        if params_dtype is None:
            params_dtype = torch.get_default_dtype()
        self.params_dtype = params_dtype
        if linear_method is None:
            linear_method = UnquantizedLinearMethod()
        self.linear_method = linear_method
        self.linear_weights = self.linear_method.create_weights(
            self.input_size, self.output_size, self.input_size,
            self.output_size, self.params_dtype)
        for name, weight in self.linear_weights.items():
            if isinstance(weight, torch.Tensor):
                self.register_parameter(name, weight)
        if bias:
            self.bias = Parameter(
                torch.empty(self.output_size, dtype=self.params_dtype))
            set_weight_attrs(self.bias, {"output_dim": 0})
        else:
            self.register_parameter("bias", None)

    def forward(self, x: torch.Tensor) -> torch.Tensor:
        bias = self.bias if not self.skip_bias_add else None
        output = self.linear_method.apply_weights(self.linear_weights, x, bias)
        output_bias = self.bias if self.skip_bias_add else None
        return output, output_bias


class ColumnParallelLinear(torch.nn.Module):
    """Linear layer with column parallelism.

    The linear layer is defined as Y = XA + b. A is parallelized along
    its second dimension as A = [A_1, ..., A_p].

    Args:
        input_size: first dimension of matrix A.
        output_size: second dimension of matrix A.
        bias: If true, add bias.
        gather_output: If true, call all-gather on output and make Y available
                       to all GPUs, otherwise, every GPU will have its output
                       which is Y_i = XA_i
        skip_bias_add: This was added to enable performance optimizations where
                       bias can be fused with other element-wise operations. we
                       skip adding bias but instead return it.
        params_dtype: Data type for the parameters.
        linear_method: (Maybe quantized) linear method.
    """

    def __init__(
        self,
        input_size: int,
        output_size: int,
        bias: bool = True,
        gather_output: bool = False,
        skip_bias_add: bool = False,
        params_dtype: Optional[torch.dtype] = None,
        linear_method: Optional[LinearMethodBase] = None,
    ):
        super().__init__()

        # Keep input parameters
        self.input_size = input_size
        self.output_size = output_size
        self.gather_output = gather_output
        # Divide the weight matrix along the last dimension.
        tp_size = get_tensor_model_parallel_world_size()
        self.output_size_per_partition = divide(output_size, tp_size)
        self.skip_bias_add = skip_bias_add
        if params_dtype is None:
            params_dtype = torch.get_default_dtype()
        self.params_dtype = params_dtype
        if linear_method is None:
            linear_method = UnquantizedLinearMethod()
        self.linear_method = linear_method
        self.linear_weights = self.linear_method.create_weights(
            self.input_size, self.output_size_per_partition, self.input_size,
            self.output_size, self.params_dtype)
        for name, weight in self.linear_weights.items():
            if isinstance(weight, torch.Tensor):
                self.register_parameter(name, weight)
                set_weight_attrs(weight, {"weight_loader": self.weight_loader})
        if bias:
            self.bias = Parameter(
                torch.empty(self.output_size_per_partition,
                            dtype=params_dtype))
            set_weight_attrs(self.bias, {
                "output_dim": 0,
                "weight_loader": self.weight_loader,
            })
        else:
            self.register_parameter("bias", None)

    def weight_loader(self, param: Parameter, loaded_weight: torch.Tensor):
        tp_rank = get_tensor_model_parallel_rank()
        output_dim = getattr(param, "output_dim", None)
        param_data = param.data
        if output_dim is not None:
            shard_size = param_data.shape[output_dim]
            start_idx = tp_rank * shard_size
            loaded_weight = loaded_weight.narrow(output_dim, start_idx,
                                                 shard_size)
        assert param_data.shape == loaded_weight.shape
        param_data.copy_(loaded_weight)

    def forward(self, input_):
        bias = self.bias if not self.skip_bias_add else None

        # Matrix multiply.
        output_parallel = self.linear_method.apply_weights(
            self.linear_weights, input_, bias)
        if self.gather_output:
            # All-gather across the partitions.
            output = tensor_model_parallel_all_gather(output_parallel)
        else:
            output = output_parallel
        output_bias = self.bias if self.skip_bias_add else None
        return output, output_bias


class MergedColumnParallelLinear(ColumnParallelLinear):
    """Packed linear layers with column parallelism.

    Similar to ColumnParallelLinear, but the weight matrix is concatenated
    along the output dimension. When the weight matrix is loaded, the
    different partitions are sharded separately.

    Args:
        input_size: input dimension of the linear layer.
        output_sizes: list of output dimensions of the linear layer.
        bias: If true, add bias.
        gather_output: If true, call all-gather on output and make the output
                       available to all GPUs, otherwise, every GPU will have
                       its own output.
        skip_bias_add: This was added to enable performance optimizations where
                       bias can be fused with other element-wise operations. we
                       skip adding bias but instead return it.
        params_dtype: Data type for the parameters.
        linear_method: (Maybe quantized) linear method.
    """

    def __init__(
        self,
        input_size: int,
        output_sizes: List[int],
        bias: bool = True,
        gather_output: bool = False,
        skip_bias_add: bool = False,
        params_dtype: Optional[torch.dtype] = None,
        linear_method: Optional[LinearMethodBase] = None,
    ):
        self.output_sizes = output_sizes
        tp_size = get_tensor_model_parallel_world_size()
        assert all(output_size % tp_size == 0 for output_size in output_sizes)
        super().__init__(input_size, sum(output_sizes), bias, gather_output,
                         skip_bias_add, params_dtype, linear_method)
        self._wsfs = [0, 0]
        self._asfs = [0, 0]
        self._osfs = [0, 0]
        for name, weight in self.linear_weights.items():
            if isinstance(weight, torch.Tensor):
                self.register_parameter(name, weight)
                set_weight_attrs(
                    weight, {
                        "asf_loader": self.asf_loader,
                        "wsf_loader": self.wsf_loader,
                        "osf_loader": self.osf_loader,
                        "rescale": self.rescale,
                    })
        
    def rescale(self):
        if self._wsfs[0] < self._wsfs[1]:
            factor = self._wsfs[0] / self._wsfs[1]
        else:
            factor = self._wsfs[1] / self._wsfs[0]

        weight_param = self.linear_weights["weight"]
        param_data = weight_param.data
        loaded_shard_id = 0 if self._wsfs[0] < self._wsfs[1] else 1
        tp_size = get_tensor_model_parallel_world_size()
        shard_offset = sum(self.output_sizes[:loaded_shard_id]) // tp_size
        shard_size = self.output_sizes[loaded_shard_id] // tp_size
        output_dim = getattr(weight_param, "output_dim", None)
        param_data = param_data.narrow(output_dim, shard_offset, shard_size)
        param_data16 = torch.empty_like(param_data, dtype=torch.float16)
        ops.convert_fp8(
            param_data, param_data16,
            torch.tensor(factor, dtype=torch.float32, device='cuda'))
        ops.convert_fp8(param_data16, param_data,
                        torch.tensor(1, dtype=torch.float32, device='cuda'))
        #param_data *= factor[0]
        pass

    def wsf_loader(self, param: Parameter, sf: torch.Tensor,
                   loaded_shard_id: int):
        self._wsfs[loaded_shard_id] = sf
        param.data.copy_(max(self._wsfs))

    def asf_loader(self, param: Parameter, sf: torch.Tensor,
                   loaded_shard_id: int):
        self._asfs[loaded_shard_id] = sf
        param.data.copy_(max(self._asfs))

    def osf_loader(self, param: Parameter, sf: torch.Tensor,
                   loaded_shard_id: int):
        self._osfs[loaded_shard_id] = 1 / sf.item()
        param.data.copy_(max(self._osfs))

    def weight_loader(self,
                      param: Parameter,
                      loaded_weight: torch.Tensor,
                      loaded_shard_id: Optional[int] = None):
        if (param.data.dtype == torch.float8_e4m3fnuz
                and loaded_weight.dtype != torch.int8):
            # Quantized weights for this layer have already been loaded
            return
        if (param.data.dtype != loaded_weight.dtype
                and loaded_weight.dtype == torch.int8
                and param.data.dtype != torch.float8_e4m3fnuz):
            param.data = torch.empty_like(param.data,
                                          dtype=torch.float8_e4m3fnuz)

        param_data = param.data
        output_dim = getattr(param, "output_dim", None)
        if loaded_shard_id is None:
            # Loaded weight is already packed.
            if output_dim is None:
                assert param_data.shape == loaded_weight.shape
                param_data.copy_(loaded_weight)
                return
            current_shard_offset = 0
            shard_offsets = []
            for i, output_size in enumerate(self.output_sizes):
                shard_offsets.append((i, current_shard_offset, output_size))
                current_shard_offset += output_size
            packed_dim = getattr(param, "packed_dim", None)
            for shard_id, shard_offset, shard_size in shard_offsets:
                # If quantized, we need to adjust the offset and size to account
                # for the packing.
                if packed_dim == output_dim:
                    shard_size = shard_size // param.pack_factor
                    shard_offset = shard_offset // param.pack_factor

                    # If marlin, we need to adjust the offset and size to
                    # account for the tiling.
                    shard_size, shard_offset = adjust_marlin_shard(
                        param, shard_size, shard_offset)

                loaded_weight_shard = loaded_weight.narrow(
                    output_dim, shard_offset, shard_size)
                self.weight_loader(param, loaded_weight_shard, shard_id)
            return

        assert loaded_shard_id < len(self.output_sizes)
        tp_rank = get_tensor_model_parallel_rank()
        tp_size = get_tensor_model_parallel_world_size()
        if output_dim is not None:
            shard_offset = sum(self.output_sizes[:loaded_shard_id]) // tp_size
            shard_size = self.output_sizes[loaded_shard_id] // tp_size
            # If quantized, we need to adjust the offset and size to account
            # for the packing.
            packed_dim = getattr(param, "packed_dim", None)
            if packed_dim == output_dim:
                shard_size = shard_size // param.pack_factor
                shard_offset = shard_offset // param.pack_factor

                # If marlin, we need to adjust the offset and size to
                # account for the tiling.
                shard_size, shard_offset = adjust_marlin_shard(
                    param, shard_size, shard_offset)

            param_data = param_data.narrow(output_dim, shard_offset,
                                           shard_size)
            start_idx = tp_rank * shard_size
            loaded_weight = loaded_weight.narrow(output_dim, start_idx,
                                                 shard_size)
        else:
            ignore_warning = getattr(param, "ignore_warning", False)
            if not ignore_warning:
                logger.warning(
                    "Loading a weight without `output_dim` attribute in "
                    "MergedColumnParallelLinear, assume the weight is "
                    "the same for all partitions.")
        assert param_data.shape == loaded_weight.shape
        if param_data.dtype == torch.float8_e4m3fnuz:
            loaded_weight[loaded_weight == -128] = 0
            assert param_data.is_contiguous() and loaded_weight.is_contiguous()
            loaded_weight = loaded_weight.view(torch.float8_e4m3fnuz)
        param_data.copy_(loaded_weight)


class QKVParallelLinear(ColumnParallelLinear):
    """Linear layers for the attention's QKV transformation.

    Linear layers for the linear transformation of the query, key, and value
    vectors in the attention layer. The weight matrix is concatenated along
    the output dimension. The layer is parallelized along the head dimension.
    When the number of key/value heads is smaller than the number of query
    heads (e.g., multi-query/grouped-query attention), the key/value head may
    be replicated while the query heads are partitioned.

    Args:
        hidden_size: input hidden state size of the transformer.
        head_size: size of each attention head.
        total_num_heads: total number of attention query heads.
        total_num_kv_heads: total number of attention key/value heads. If
                            None, assume total_num_kv_heads = total_num_heads.
        bias: If true, add bias.
        skip_bias_add: This was added to enable performance optimizations where
                       bias can be fused with other element-wise operations. we
                       skip adding bias but instead return it.
        params_dtype: Data type for the parameters.
        linear_method: (Maybe quantized) linear method.
    """

    def __init__(
        self,
        hidden_size: int,
        head_size: int,
        total_num_heads: int,
        total_num_kv_heads: Optional[int] = None,
        bias: bool = True,
        skip_bias_add: bool = False,
        params_dtype: Optional[torch.dtype] = None,
        linear_method: Optional[LinearMethodBase] = None,
    ):
        self.hidden_size = hidden_size
        self.head_size = head_size
        self.total_num_heads = total_num_heads
        if total_num_kv_heads is None:
            total_num_kv_heads = total_num_heads
        self.total_num_kv_heads = total_num_kv_heads
        # Divide the weight matrix along the last dimension.
        tp_size = get_tensor_model_parallel_world_size()
        self.num_heads = divide(self.total_num_heads, tp_size)
        if tp_size >= self.total_num_kv_heads:
            self.num_kv_heads = 1
            self.num_kv_head_replicas = divide(tp_size,
                                               self.total_num_kv_heads)
        else:
            self.num_kv_heads = divide(self.total_num_kv_heads, tp_size)
            self.num_kv_head_replicas = 1
        input_size = self.hidden_size
        output_size = (self.num_heads +
                       2 * self.num_kv_heads) * tp_size * self.head_size
        super().__init__(input_size, output_size, bias, False, skip_bias_add,
                         params_dtype, linear_method)

    def weight_loader(self,
                      param: Parameter,
                      loaded_weight: torch.Tensor,
                      loaded_shard_id: Optional[str] = None):
        if param.data.dtype == torch.float8_e4m3fnuz and loaded_weight.dtype == torch.float16:
            # Quantized weights for this layer have already been loaded
            return
        param_data = param.data
        output_dim = getattr(param, "output_dim", None)

        if param.data.dtype != loaded_weight.dtype and loaded_weight.dtype == torch.int8:
            param.data = torch.empty_like(param.data,
                                          dtype=torch.float8_e4m3fnuz)
            loaded_weight[loaded_weight == -128] = 0
            loaded_weight = loaded_weight.view(torch.float8_e4m3fnuz)
            self.weight_loader(param, loaded_weight)
            return

        if loaded_shard_id is None:
            # Loaded weight is already packed.
            if output_dim is None:
                assert param_data.shape == loaded_weight.shape
                param_data.copy_(loaded_weight)
                return
            shard_offsets = [
                # (shard_id, shard_offset, shard_size)
                ("q", 0, self.total_num_heads * self.head_size),
                ("k", self.total_num_heads * self.head_size,
                 self.total_num_kv_heads * self.head_size),
                ("v", (self.total_num_heads + self.total_num_kv_heads) *
                 self.head_size, self.total_num_kv_heads * self.head_size),
            ]
            packed_dim = getattr(param, "packed_dim", None)
            for shard_id, shard_offset, shard_size in shard_offsets:
                # If quantized, we need to adjust the offset and size to account
                # for the packing.
                if packed_dim == output_dim:
                    shard_size = shard_size // param.pack_factor
                    shard_offset = shard_offset // param.pack_factor

                    # If marlin, we need to adjust the offset and size to
                    # account for the tiling.
                    shard_size, shard_offset = adjust_marlin_shard(
                        param, shard_size, shard_offset)

                loaded_weight_shard = loaded_weight.narrow(
                    output_dim, shard_offset, shard_size)
                self.weight_loader(param, loaded_weight_shard, shard_id)
            return

        tp_rank = get_tensor_model_parallel_rank()
        assert loaded_shard_id in ["q", "k", "v"]
        if output_dim is not None:
            if loaded_shard_id == "q":
                shard_offset = 0
                shard_size = self.num_heads * self.head_size
            elif loaded_shard_id == "k":
                shard_offset = self.num_heads * self.head_size
                shard_size = self.num_kv_heads * self.head_size
            elif loaded_shard_id == "v":
                shard_offset = (self.num_heads +
                                self.num_kv_heads) * self.head_size
                shard_size = self.num_kv_heads * self.head_size
            # If quantized, we need to adjust the offset and size to account
            # for the packing.
            packed_dim = getattr(param, "packed_dim", None)
            if packed_dim == output_dim:
                shard_size = shard_size // param.pack_factor
                shard_offset = shard_offset // param.pack_factor

                # If marlin, we need to adjust the offset and size to
                # account for the tiling.
                shard_size, shard_offset = adjust_marlin_shard(
                    param, shard_size, shard_offset)

            param_data = param_data.narrow(output_dim, shard_offset,
                                           shard_size)
            if loaded_shard_id == "q":
                shard_id = tp_rank
            else:
                shard_id = tp_rank // self.num_kv_head_replicas
            start_idx = shard_id * shard_size
            loaded_weight = loaded_weight.narrow(output_dim, start_idx,
                                                 shard_size)
        else:
            ignore_warning = getattr(param, "ignore_warning", False)
            if not ignore_warning:
                logger.warning(
                    "Loading a weight without `output_dim` attribute in "
                    "QKVParallelLinear, assume the weight is the same "
                    "for all partitions.")
        assert param_data.shape == loaded_weight.shape
        param_data.copy_(loaded_weight)


class RowParallelLinear(torch.nn.Module):
    """Linear layer with row parallelism.

    The linear layer is defined as Y = XA + b. A is parallelized along
    its first dimension and X along its second dimension as:
               -   -
              | A_1 |
              | .   |
          A = | .   |        X = [X_1, ..., X_p]
              | .   |
              | A_p |
               -   -
    Arguments:
        input_size: first dimension of matrix A.
        output_size: second dimension of matrix A.
        bias: If true, add bias. Note that bias is not parallelized.
        input_is_parallel: If true, we assume that the input is already
                           split across the GPUs and we do not split
                           again.
        skip_bias_add: This was added to enable performance optimization where
                       bias can be fused with other element-wise operations.
                       We skip adding bias but instead return it.
        params_dtype: Data type for the parameters.
        linear_method: (Maybe quantized) linear method.
    """

    def __init__(
        self,
        input_size: int,
        output_size: int,
        bias: bool = True,
        input_is_parallel: bool = True,
        skip_bias_add: bool = False,
        params_dtype: Optional[torch.dtype] = None,
        reduce_results: bool = True,
        linear_method: Optional[LinearMethodBase] = None,
    ):
        super().__init__()
        # Keep input parameters
        self.input_size = input_size
        self.output_size = output_size
        self.input_is_parallel = input_is_parallel
        self.reduce_results = reduce_results
        if params_dtype is None:
            params_dtype = torch.get_default_dtype()
        self.params_dtype = params_dtype

        # Divide the weight matrix along the last dimension.
        self.tp_size = get_tensor_model_parallel_world_size()
        self.input_size_per_partition = divide(input_size, self.tp_size)
        self.skip_bias_add = skip_bias_add
        if linear_method is None:
            linear_method = UnquantizedLinearMethod()
        self.linear_method = linear_method
        self.linear_weights = self.linear_method.create_weights(
            self.input_size_per_partition, self.output_size, self.input_size,
            self.output_size, self.params_dtype)
        for name, weight in self.linear_weights.items():
            if isinstance(weight, torch.Tensor):
                self.register_parameter(name, weight)
                set_weight_attrs(weight, {"weight_loader": self.weight_loader})

        if not reduce_results and (bias and not skip_bias_add):
            raise ValueError("When not reduce the results, adding bias to the "
                             "results can lead to incorrect results")

        if bias:
            self.bias = Parameter(
                torch.empty(self.output_size, dtype=params_dtype))
            set_weight_attrs(self.bias, {
                "output_dim": 0,
                "weight_loader": self.weight_loader,
            })
        else:
            self.register_parameter("bias", None)

    def weight_loader(self, param: Parameter, loaded_weight: torch.Tensor):
        tp_rank = get_tensor_model_parallel_rank()
        input_dim = getattr(param, "input_dim", None)
        param_data = param.data
        if input_dim is not None:
            shard_size = param_data.shape[input_dim]
            start_idx = tp_rank * shard_size
            loaded_weight = loaded_weight.narrow(input_dim, start_idx,
                                                 shard_size)
        assert param_data.shape == loaded_weight.shape
        param_data.copy_(loaded_weight)

    def forward(self, input_):
        # Set up backprop all-reduce.
        if self.input_is_parallel:
            input_parallel = input_
        else:
            tp_rank = get_tensor_model_parallel_rank()
            splitted_input = split_tensor_along_last_dim(
                input_, num_partitions=self.tp_size)
            input_parallel = splitted_input[tp_rank].contiguous()

        # Matrix multiply.
        output_parallel = self.linear_method.apply_weights(
            self.linear_weights, input_parallel)
        if self.reduce_results and self.tp_size > 1:
            output_ = tensor_model_parallel_all_reduce(output_parallel)
        else:
            output_ = output_parallel

        if not self.skip_bias_add:
            output = output_ + self.bias if self.bias is not None else output_
            output_bias = None
        else:
            output = output_
            output_bias = self.bias
        return output, output_bias<|MERGE_RESOLUTION|>--- conflicted
+++ resolved
@@ -14,11 +14,6 @@
 from vllm.model_executor.parallel_utils.utils import (
     divide, split_tensor_along_last_dim)
 from vllm.model_executor.utils import set_weight_attrs
-<<<<<<< HEAD
-=======
-from vllm.utils import is_hip
-from vllm._C import ops
->>>>>>> 69ce080e
 
 logger = init_logger(__name__)
 
